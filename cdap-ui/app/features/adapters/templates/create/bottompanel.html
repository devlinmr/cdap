<!--
  Copyright © 2015 Cask Data, Inc.

  Licensed under the Apache License, Version 2.0 (the "License"); you may not
  use this file except in compliance with the License. You may obtain a copy of
  the License at

  http://www.apache.org/licenses/LICENSE-2.0

  Unless required by applicable law or agreed to in writing, software
  distributed under the License is distributed on an "AS IS" BASIS, WITHOUT
  WARRANTIES OR CONDITIONS OF ANY KIND, either express or implied. See the
  License for the specific language governing permissions and limitations under
  the License.
-->

<div class="console" ng-class="{'collapsed': isExpanded}">
  <div class="console-tabs clearfix">
    <ul class="nav nav-tabs pull-left" role="tablist">
      <li ng-repeat="tab in tabs"
          ng-click="selectTab(tab, true)"
          ng-class="{'active': tab.title == activeTab.title}"
          role="presentation"
          data-toggle="tab">
          {{ tab.title }}
      </li>
    </ul>
  </div>
<<<<<<< HEAD
  <div class="console-type">
    <div ng-include="activeTab.template" ng-if="tabs.length > 0"></div>
=======
  <div class="console-type" ng-class="{'is-collapsed': isCollapsed}">
    <div ng-repeat="tab in tabs"
          ng-include="tab.template"
          ng-show="activeTab.title === tab.title">
      </div>
>>>>>>> 16a765d8
  </div>
</div><|MERGE_RESOLUTION|>--- conflicted
+++ resolved
@@ -26,15 +26,10 @@
       </li>
     </ul>
   </div>
-<<<<<<< HEAD
   <div class="console-type">
-    <div ng-include="activeTab.template" ng-if="tabs.length > 0"></div>
-=======
-  <div class="console-type" ng-class="{'is-collapsed': isCollapsed}">
     <div ng-repeat="tab in tabs"
-          ng-include="tab.template"
-          ng-show="activeTab.title === tab.title">
+         ng-include="tab.template"
+         ng-show="activeTab.title === tab.title">
       </div>
->>>>>>> 16a765d8
   </div>
 </div>