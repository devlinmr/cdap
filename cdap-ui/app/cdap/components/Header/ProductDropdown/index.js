--- conflicted
+++ resolved
@@ -91,11 +91,7 @@
     let cdapVersion = VersionStore.getState().version;
     let docsUrl = `http://docs.cask.co/cdap/${cdapVersion}/en/index.html`;
     let administrationURL = `${baseCDAPURL}/administration`;
-<<<<<<< HEAD
-    let dataprepUrl = `${baseCDAPURL}/dataprep`;
-=======
     let dataprepUrl = `${baseCDAPURL}/ns/${this.state.currentNamespace}/dataprep`;
->>>>>>> cb3c99aa
     let oldUIUrl = `/oldcdap/ns/${this.state.currentNamespace}`;
     let userSection;
     if (this.state.username && window.CDAP_CONFIG.securityEnabled) {
