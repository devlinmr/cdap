--- conflicted
+++ resolved
@@ -19,16 +19,10 @@
 import com.continuuity.explore.service.Explore;
 import com.continuuity.explore.service.ExploreException;
 import com.continuuity.explore.service.HandleNotFoundException;
-<<<<<<< HEAD
-import com.continuuity.proto.QueryHandle;
-import com.continuuity.proto.QueryResult;
-import com.continuuity.proto.QueryStatus;
-=======
 import com.continuuity.explore.service.MetaDataInfo;
 import com.continuuity.explore.service.Result;
 import com.continuuity.explore.service.Status;
 
->>>>>>> 9abd6213
 import com.google.common.base.Functions;
 import com.google.common.base.Throwables;
 import com.google.common.collect.AbstractIterator;
@@ -75,18 +69,9 @@
 
   @Override
   public ListenableFuture<Void> disableExplore(final String datasetInstance) {
-<<<<<<< HEAD
-    // NOTE: here we have two levels of Future because we want to return the future that actually
-    // finishes the execution of the disable operation - it is not enough that the future handle
-    // be available
-    ListenableFuture<QueryHandle> futureHandle = executor.submit(new Callable<QueryHandle>() {
-      @Override
-      public QueryHandle call() throws Exception {
-=======
     StatementExecutionFuture futureResults = getResultsFuture(new HandleProducer() {
       @Override
       public Handle getHandle() throws ExploreException, SQLException {
->>>>>>> 9abd6213
         return doDisableExplore(datasetInstance);
       }
     });
@@ -97,18 +82,9 @@
 
   @Override
   public ListenableFuture<Void> enableExplore(final String datasetInstance) {
-<<<<<<< HEAD
-    // NOTE: here we have two levels of Future because we want to return the future that actually
-    // finishes the execution of the enable operation - it is not enough that the future handle
-    // be available
-    ListenableFuture<QueryHandle> futureHandle = executor.submit(new Callable<QueryHandle>() {
-      @Override
-      public QueryHandle call() throws Exception {
-=======
     StatementExecutionFuture futureResults = getResultsFuture(new HandleProducer() {
       @Override
       public Handle getHandle() throws ExploreException, SQLException {
->>>>>>> 9abd6213
         return doEnableExplore(datasetInstance);
       }
     });
@@ -119,12 +95,6 @@
 
   @Override
   public StatementExecutionFuture submit(final String statement) {
-<<<<<<< HEAD
-    ListenableFuture<QueryHandle> futureHandle = executor.submit(new Callable<QueryHandle>() {
-      @Override
-      public QueryHandle call() throws Exception {
-        return execute(statement);
-=======
     return getResultsFuture(new HandleProducer() {
       @Override
       public Handle getHandle() throws ExploreException, SQLException {
@@ -224,7 +194,6 @@
       @Override
       public Handle call() throws Exception {
         return handleProducer.getHandle();
->>>>>>> 9abd6213
       }
     });
     return getFutureResultsFromHandle(futureHandle);
@@ -286,12 +255,8 @@
     private static final Logger LOG = LoggerFactory.getLogger(ClientExploreExecutionResult.class);
     private static final int DEFAUL_FETCH_SIZE = 100;
 
-<<<<<<< HEAD
-    private Iterator<QueryResult> delegate;
-=======
     private int fetchSize = DEFAUL_FETCH_SIZE;
     private Iterator<Result> delegate;
->>>>>>> 9abd6213
 
     private final ExploreHttpClient exploreClient;
     private final QueryHandle handle;
@@ -314,11 +279,7 @@
       }
       try {
         // call the endpoint 'next' to get more results and set delegate
-<<<<<<< HEAD
-        List<QueryResult> nextResults = exploreClient.nextResults(handle, POLLING_SIZE);
-=======
         List<Result> nextResults = exploreClient.nextResults(handle, fetchSize);
->>>>>>> 9abd6213
         delegate = nextResults.iterator();
 
         // At this point, if delegate has no result, there are no more results at all
