--- conflicted
+++ resolved
@@ -363,14 +363,10 @@
     private final String streamName;
     private transient int hashCode;
 
-<<<<<<< HEAD
-    private final String id;
-    private final byte[] idBytes;
-
-    private Stream(final Namespace namespace, final String streamName) {
-=======
+    private transient String id;
+    private transient byte[] idBytes;
+
     private Stream(final String namespace, final String streamName) {
->>>>>>> e7b6d0b9
       Preconditions.checkNotNull(namespace, "Namespace cannot be null.");
       Preconditions.checkNotNull(streamName, "Stream name cannot be null.");
 
@@ -379,14 +375,6 @@
 
       this.namespace = namespace;
       this.streamName = streamName;
-<<<<<<< HEAD
-
-      hashCode = 31 * namespace.hashCode() + streamName.hashCode();
-      id = String.format("%s.%s", namespace.getId(), streamName);
-      //TODO: would it be ok to simply use the hashcode of idBytes, instead of the hashCode value computed above.
-      idBytes = id.getBytes(Charsets.US_ASCII);
-=======
->>>>>>> e7b6d0b9
     }
 
     public Namespace getNamespace() {
@@ -409,13 +397,6 @@
       return new Stream(namespaceId, streamName);
     }
 
-<<<<<<< HEAD
-=======
-    public String toId() {
-      return String.format("%s.%s", namespace, streamName);
-    }
-
->>>>>>> e7b6d0b9
     public static Stream fromId(String id) {
       Iterable<String> comps = Splitter.on('.').omitEmptyStrings().split(id);
       Preconditions.checkArgument(2 == Iterables.size(comps));
@@ -426,10 +407,16 @@
     }
 
     public String toId() {
+      if (id == null) {
+        id = String.format("%s.%s", namespace, streamName);
+      }
       return id;
     }
 
     public byte[] toBytes() {
+      if (idBytes == null) {
+        idBytes = toId().getBytes(Charsets.US_ASCII);
+      }
       return idBytes;
     }
 
