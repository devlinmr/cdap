package com.continuuity.gateway.handlers.procedure;

import com.continuuity.app.services.AppFabricService;
import com.continuuity.app.services.AppFabricServiceException;
import com.continuuity.app.services.AuthToken;
import com.continuuity.app.services.EntityType;
import com.continuuity.app.services.ProgramId;
import com.continuuity.app.services.ProgramStatus;
import com.continuuity.common.conf.Constants;
import com.continuuity.common.discovery.EndpointStrategy;
import com.continuuity.common.discovery.RandomEndpointStrategy;
import com.continuuity.common.discovery.TimeLimitEndpointStrategy;
import com.continuuity.common.http.core.HandlerContext;
import com.continuuity.common.http.core.HttpResponder;
import com.continuuity.common.service.ServerException;
import com.continuuity.gateway.auth.GatewayAuthenticator;
import com.continuuity.gateway.handlers.AuthenticatedHttpHandler;
import com.continuuity.gateway.handlers.util.ThriftHelper;
import com.continuuity.weave.discovery.Discoverable;
import com.continuuity.weave.discovery.DiscoveryServiceClient;
import com.google.common.base.Charsets;
import com.google.common.collect.ImmutableListMultimap;
import com.google.common.collect.Maps;
import com.google.common.reflect.TypeToken;
import com.google.gson.Gson;
import com.google.inject.Inject;
import com.ning.http.client.AsyncCompletionHandler;
import com.ning.http.client.AsyncHttpClient;
import com.ning.http.client.AsyncHttpClientConfig;
import com.ning.http.client.RequestBuilder;
import com.ning.http.client.Response;
import com.ning.http.client.providers.netty.NettyAsyncHttpProvider;
import com.ning.http.client.providers.netty.NettyResponse;
import org.apache.thrift.TException;
import org.apache.thrift.protocol.TProtocol;
import org.jboss.netty.buffer.ChannelBuffer;
import org.jboss.netty.buffer.ChannelBufferOutputStream;
import org.jboss.netty.buffer.ChannelBuffers;
import org.jboss.netty.handler.codec.http.HttpRequest;
import org.jboss.netty.handler.codec.http.HttpResponseStatus;
import org.jboss.netty.handler.codec.http.QueryStringDecoder;
import org.slf4j.Logger;
import org.slf4j.LoggerFactory;

import javax.annotation.Nullable;
import javax.ws.rs.GET;
import javax.ws.rs.POST;
import javax.ws.rs.Path;
import javax.ws.rs.PathParam;
import java.io.IOException;
import java.io.OutputStreamWriter;
import java.io.Writer;
import java.lang.reflect.Type;
import java.net.InetSocketAddress;
import java.util.List;
import java.util.Map;
import java.util.concurrent.TimeUnit;

import static org.jboss.netty.handler.codec.http.HttpResponseStatus.BAD_REQUEST;
import static org.jboss.netty.handler.codec.http.HttpResponseStatus.INTERNAL_SERVER_ERROR;
import static org.jboss.netty.handler.codec.http.HttpResponseStatus.NOT_FOUND;
import static org.jboss.netty.handler.codec.http.HttpResponseStatus.OK;
import static org.jboss.netty.handler.codec.http.HttpResponseStatus.UNAUTHORIZED;

/**
 * Handles procedure calls.
 */
@Path(Constants.Gateway.GATEWAY_VERSION)
public class ProcedureHandler extends AuthenticatedHttpHandler {
  private static final Logger LOG = LoggerFactory.getLogger(ProcedureHandler.class);
  private static final Type QUERY_PARAMS_TYPE = new TypeToken<Map<String, String>>() {}.getType();
  private static final Gson GSON = new Gson();
  private static final long DISCOVERY_TIMEOUT_MILLISECONDS = 1000L;
  private static final Maps.EntryTransformer<String, List<String>, String> MULTIMAP_TO_MAP_FUNCTION =
    new Maps.EntryTransformer<String, List<String>, String>() {
      @Override
      public String transformEntry(@Nullable String key, @Nullable List<String> value) {
        if (value == null || value.isEmpty()) {
          return null;
        }
        return value.get(0);
      }
    };

  private final DiscoveryServiceClient discoveryServiceClient;
  private final AsyncHttpClient asyncHttpClient;
  private EndpointStrategy appFabricEndpointStrategy;

  @Inject
  public ProcedureHandler(GatewayAuthenticator authenticator, DiscoveryServiceClient discoveryServiceClient) {
    super(authenticator);
    this.discoveryServiceClient = discoveryServiceClient;

    AsyncHttpClientConfig.Builder configBuilder = new AsyncHttpClientConfig.Builder();
    this.asyncHttpClient = new AsyncHttpClient(new NettyAsyncHttpProvider(configBuilder.build()),
                                               configBuilder.build());
  }

  @Override
  public void init(HandlerContext context) {
    LOG.info("Starting ProcedureHandler.");
    this.appFabricEndpointStrategy = new TimeLimitEndpointStrategy(
      new RandomEndpointStrategy(discoveryServiceClient.discover(Constants.Service.APP_FABRIC)),
      1000L, TimeUnit.MILLISECONDS);
  }

  @Override
  public void destroy(HandlerContext context) {
    LOG.info("Stopping ProcedureHandler.");
    asyncHttpClient.close();
  }

  @POST
  @Path("/apps/{app-id}/procedures/{procedure-name}/methods/{method-name}")
  public void procedurePost(HttpRequest request, HttpResponder responder,
                            @PathParam("app-id") String appId,
                            @PathParam("procedure-name") String procedureName,
                            @PathParam("method-name") String methodName) {

    procedureCall(request, responder, appId, procedureName, methodName, request.getContent());
  }

  @GET
  @Path("/apps/{app-id}/procedures/{procedure-name}/methods/{method-name}")
  public void procedureGet(HttpRequest request, final HttpResponder responder,
                           @PathParam("app-id") String appId,
                           @PathParam("procedure-name") String procedureName,
                           @PathParam("method-name") String methodName) {

    try {
      // Parameters in query string allows multiple values for a singe key, however procedures take one value for one
      // key, so will randomly pick one value for a key.
      Map<String, List<String>> queryParams = new QueryStringDecoder(request.getUri()).getParameters();
      ChannelBuffer content = ChannelBuffers.EMPTY_BUFFER;

      if (!queryParams.isEmpty()) {
        content = jsonEncode(Maps.transformEntries(queryParams, MULTIMAP_TO_MAP_FUNCTION), QUERY_PARAMS_TYPE,
                             ChannelBuffers.dynamicBuffer(request.getUri().length()));
      }

      procedureCall(request, responder, appId, procedureName, methodName, content);

    }  catch (Throwable e) {
      LOG.error("Caught exception", e);
      responder.sendStatus(INTERNAL_SERVER_ERROR);
    }
  }

  private void procedureCall(HttpRequest request, final HttpResponder responder,
                             String appId, String procedureName, String methodName,
                             ChannelBuffer content) {

    try {
<<<<<<< HEAD
      Discoverable discoverable = discoverProcdure(request, responder, appId, procedureName);
=======
      String accountId = getAuthenticatedAccountId(request);

      // determine the service provider for the given path
      String serviceName = String.format("procedure.%s.%s.%s", accountId, appId, procedureName);
      Discoverable discoverable = new TimeLimitEndpointStrategy(
                                      new RandomEndpointStrategy(discoveryServiceClient.discover(serviceName)),
                                      DISCOVERY_TIMEOUT_MILLISECONDS, TimeUnit.MILLISECONDS)
                                  .pick();

>>>>>>> c41fad78
      if (discoverable == null) {
        return;
      }

      // make HTTP call to provider
      InetSocketAddress endpoint = discoverable.getSocketAddress();

      final String relayUri = String.format("http://%s:%d/apps/%s/procedures/%s/%s",
                                            endpoint.getHostName(), endpoint.getPort(),
                                            appId, procedureName, methodName);

      LOG.trace("Relaying request to " + relayUri);

      // Construct request
      RequestBuilder requestBuilder = new RequestBuilder("POST");
      requestBuilder.setUrl(relayUri);

      if (content.readable()) {
        requestBuilder.setBody(new ChannelBufferEntityWriter(content), content.readableBytes());
      }

      // Add headers
      for (Map.Entry<String, String> entry : request.getHeaders()) {
        requestBuilder.addHeader(entry.getKey(), entry.getValue());
      }

      asyncHttpClient.executeRequest(requestBuilder.build(), new AsyncCompletionHandler<Void>() {
        @Override
        public Void onCompleted(Response response) throws Exception {
          if (response.getStatusCode() == OK.getCode()) {
            String contentType = response.getContentType();
            ChannelBuffer content = getResponseBody(response);

            // Copy headers
            ImmutableListMultimap.Builder<String, String> headerBuilder = ImmutableListMultimap.builder();
            for (Map.Entry<String, List<String>> entry : response.getHeaders()) {
              headerBuilder.putAll(entry.getKey(), entry.getValue());
            }

            responder.sendContent(OK, content, contentType, headerBuilder.build());
          } else {
            responder.sendStatus(HttpResponseStatus.valueOf(response.getStatusCode()));
          }
          return null;
        }

        @Override
        public void onThrowable(Throwable t) {
          LOG.trace("Got exception while posting {}", relayUri, t);
          responder.sendStatus(INTERNAL_SERVER_ERROR);
        }
      });
    } catch (SecurityException e) {
      responder.sendStatus(UNAUTHORIZED);
    } catch (IllegalArgumentException e) {
      responder.sendString(BAD_REQUEST, e.getMessage());
    }  catch (Throwable e) {
      LOG.error("Caught exception", e);
      responder.sendStatus(INTERNAL_SERVER_ERROR);
    }
  }

  private ChannelBuffer getResponseBody(Response response) throws IOException {
    // Optimization for NettyAsyncHttpProvider
    if (response instanceof NettyResponse) {
      // This avoids copying
      return ((NettyResponse) response).getResponseBodyAsChannelBuffer();
    }
    // This may copy, depending on the Response implementation.
    return ChannelBuffers.wrappedBuffer(response.getResponseBodyAsByteBuffer());
  }

  private <T> ChannelBuffer jsonEncode(T obj, Type type, ChannelBuffer buffer) throws IOException {
    Writer writer = new OutputStreamWriter(new ChannelBufferOutputStream(buffer), Charsets.UTF_8);
    try {
      GSON.toJson(obj, type, writer);
    } finally {
      writer.close();
    }
    return buffer;
  }

  private Discoverable discoverProcdure(HttpRequest request, final HttpResponder responder,
                                        String appId, String procedureName) {
    String accountId = getAuthenticatedAccountId(request);

    // determine the service provider for the given path
    String serviceName = String.format("procedure.%s.%s.%s", accountId, appId, procedureName);
    Discoverable discoverable = new TimeLimitEndpointStrategy(
      new RandomEndpointStrategy(discoveryServiceClient.discover(serviceName)),
      DISCOVERY_TIMEOUT_SECONDS, TimeUnit.SECONDS)
      .pick();

    if (discoverable == null) {
      LOG.error("No endpoint for service {}", serviceName);

      // See if procedure is deployed.
      ProgramId id = new ProgramId();
      id.setApplicationId(appId);
      id.setFlowId(procedureName);
      id.setType(EntityType.PROCEDURE);
      id.setAccountId(accountId);

      ProgramStatus status;
      try {
        status = getProgramStatus(request, id);
      } catch (Throwable e) {
        LOG.error("Got exception when fetching procedure status", e);
        responder.sendStatus(NOT_FOUND);
        return null;
      }

      if (status.getStatus().equals("NOT_FOUND")) {
        responder.sendString(NOT_FOUND, "Procedure not deployed");
      } else {
        responder.sendString(NOT_FOUND, "Procedure not running");
      }
      return null;
    }

    return discoverable;
  }

  private ProgramStatus getProgramStatus(HttpRequest request, ProgramId id) throws ServerException,
    TException, AppFabricServiceException {
    AuthToken token = new AuthToken(request.getHeader(Constants.Gateway.CONTINUUITY_API_KEY));
    TProtocol protocol =  ThriftHelper.getThriftProtocol(Constants.Service.APP_FABRIC, appFabricEndpointStrategy);
    AppFabricService.Client client = new AppFabricService.Client(protocol);
    try {
      return client.status(token, id);
    } finally {
      if (client.getInputProtocol().getTransport().isOpen()) {
        client.getInputProtocol().getTransport().close();
      }
      if (client.getOutputProtocol().getTransport().isOpen()) {
        client.getOutputProtocol().getTransport().close();
      }
    }
  }
}<|MERGE_RESOLUTION|>--- conflicted
+++ resolved
@@ -151,19 +151,7 @@
                              ChannelBuffer content) {
 
     try {
-<<<<<<< HEAD
       Discoverable discoverable = discoverProcdure(request, responder, appId, procedureName);
-=======
-      String accountId = getAuthenticatedAccountId(request);
-
-      // determine the service provider for the given path
-      String serviceName = String.format("procedure.%s.%s.%s", accountId, appId, procedureName);
-      Discoverable discoverable = new TimeLimitEndpointStrategy(
-                                      new RandomEndpointStrategy(discoveryServiceClient.discover(serviceName)),
-                                      DISCOVERY_TIMEOUT_MILLISECONDS, TimeUnit.MILLISECONDS)
-                                  .pick();
-
->>>>>>> c41fad78
       if (discoverable == null) {
         return;
       }
@@ -254,7 +242,7 @@
     String serviceName = String.format("procedure.%s.%s.%s", accountId, appId, procedureName);
     Discoverable discoverable = new TimeLimitEndpointStrategy(
       new RandomEndpointStrategy(discoveryServiceClient.discover(serviceName)),
-      DISCOVERY_TIMEOUT_SECONDS, TimeUnit.SECONDS)
+      DISCOVERY_TIMEOUT_MILLISECONDS, TimeUnit.MILLISECONDS)
       .pick();
 
     if (discoverable == null) {
