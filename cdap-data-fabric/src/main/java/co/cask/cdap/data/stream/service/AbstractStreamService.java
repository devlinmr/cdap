/*
 * Copyright © 2015 Cask Data, Inc.
 *
 * Licensed under the Apache License, Version 2.0 (the "License"); you may not
 * use this file except in compliance with the License. You may obtain a copy of
 * the License at
 *
 * http://www.apache.org/licenses/LICENSE-2.0
 *
 * Unless required by applicable law or agreed to in writing, software
 * distributed under the License is distributed on an "AS IS" BASIS, WITHOUT
 * WARRANTIES OR CONDITIONS OF ANY KIND, either express or implied. See the
 * License for the specific language governing permissions and limitations under
 * the License.
 */

package co.cask.cdap.data.stream.service;

import co.cask.cdap.common.conf.Constants;
import co.cask.cdap.data.stream.StreamCoordinatorClient;
<<<<<<< HEAD
import com.google.common.util.concurrent.AbstractScheduledService;
=======
import co.cask.cdap.notifications.feeds.NotificationFeed;
import co.cask.cdap.notifications.feeds.NotificationFeedException;
import co.cask.cdap.notifications.feeds.NotificationFeedManager;
import com.google.common.util.concurrent.AbstractIdleService;
>>>>>>> d33188d5
import com.google.common.util.concurrent.Service;

import java.util.concurrent.TimeUnit;

/**
 * Stream service meant to run in an HTTP service.
 */
public abstract class AbstractStreamService extends AbstractScheduledService implements StreamService {

  private final StreamCoordinatorClient streamCoordinatorClient;
  private final StreamFileJanitorService janitorService;
<<<<<<< HEAD
=======
  private final StreamWriterSizeManager sizeManager;
  private final NotificationFeedManager feedManager;
>>>>>>> d33188d5

  /**
   * Children classes should implement this method to add logic to the start of this {@link Service}.
   *
   * @throws Exception in case of any error while initializing
   */
  protected abstract void initialize() throws Exception;

  /**
   * Children classes should implement this method to add logic to the shutdown of this {@link Service}.
   *
   * @throws Exception in case of any error while shutting down
   */
  protected abstract void doShutdown() throws Exception;

  protected AbstractStreamService(StreamCoordinatorClient streamCoordinatorClient,
<<<<<<< HEAD
                                  StreamFileJanitorService janitorService) {
    this.streamCoordinatorClient = streamCoordinatorClient;
    this.janitorService = janitorService;
=======
                                  StreamFileJanitorService janitorService,
                                  StreamWriterSizeManager sizeManager,
                                  NotificationFeedManager feedManager) {
    this.streamCoordinatorClient = streamCoordinatorClient;
    this.janitorService = janitorService;
    this.sizeManager = sizeManager;
    this.feedManager = feedManager;
>>>>>>> d33188d5
  }

  @Override
  protected final void startUp() throws Exception {
    createHeartbeatsFeed();

    streamCoordinatorClient.startAndWait();
    janitorService.startAndWait();
<<<<<<< HEAD
=======
    sizeManager.startAndWait();
    sizeManager.initialize();

>>>>>>> d33188d5
    initialize();
  }

  @Override
  protected final void shutDown() throws Exception {
    doShutdown();
    janitorService.stopAndWait();
    streamCoordinatorClient.stopAndWait();
  }

<<<<<<< HEAD
  @Override
  protected Scheduler scheduler() {
    return Scheduler.newFixedRateSchedule(0, Constants.Stream.HEARTBEAT_DELAY, TimeUnit.SECONDS);
=======
  /**
   * Create Notification feed for stream's heartbeats, if it does not already exist.
   */
  private void createHeartbeatsFeed() throws NotificationFeedException {
    // TODO worry about namespaces here. Should we create one heartbeat feed per namespace?
    NotificationFeed streamHeartbeatsFeed = new NotificationFeed.Builder()
      .setNamespace("default")
      .setCategory(Constants.Notification.Stream.STREAM_HEARTBEAT_FEED_CATEGORY)
      .setName(Constants.Notification.Stream.STREAM_HEARTBEAT_FEED_NAME)
      .setDescription("Streams heartbeats feed.")
      .build();

    try {
      feedManager.getFeed(streamHeartbeatsFeed);
    } catch (NotificationFeedException e) {
      feedManager.createFeed(streamHeartbeatsFeed);
    }
>>>>>>> d33188d5
  }
}<|MERGE_RESOLUTION|>--- conflicted
+++ resolved
@@ -18,14 +18,10 @@
 
 import co.cask.cdap.common.conf.Constants;
 import co.cask.cdap.data.stream.StreamCoordinatorClient;
-<<<<<<< HEAD
-import com.google.common.util.concurrent.AbstractScheduledService;
-=======
 import co.cask.cdap.notifications.feeds.NotificationFeed;
 import co.cask.cdap.notifications.feeds.NotificationFeedException;
 import co.cask.cdap.notifications.feeds.NotificationFeedManager;
-import com.google.common.util.concurrent.AbstractIdleService;
->>>>>>> d33188d5
+import com.google.common.util.concurrent.AbstractScheduledService;
 import com.google.common.util.concurrent.Service;
 
 import java.util.concurrent.TimeUnit;
@@ -37,11 +33,7 @@
 
   private final StreamCoordinatorClient streamCoordinatorClient;
   private final StreamFileJanitorService janitorService;
-<<<<<<< HEAD
-=======
-  private final StreamWriterSizeManager sizeManager;
   private final NotificationFeedManager feedManager;
->>>>>>> d33188d5
 
   /**
    * Children classes should implement this method to add logic to the start of this {@link Service}.
@@ -58,19 +50,11 @@
   protected abstract void doShutdown() throws Exception;
 
   protected AbstractStreamService(StreamCoordinatorClient streamCoordinatorClient,
-<<<<<<< HEAD
-                                  StreamFileJanitorService janitorService) {
-    this.streamCoordinatorClient = streamCoordinatorClient;
-    this.janitorService = janitorService;
-=======
                                   StreamFileJanitorService janitorService,
-                                  StreamWriterSizeManager sizeManager,
                                   NotificationFeedManager feedManager) {
     this.streamCoordinatorClient = streamCoordinatorClient;
     this.janitorService = janitorService;
-    this.sizeManager = sizeManager;
     this.feedManager = feedManager;
->>>>>>> d33188d5
   }
 
   @Override
@@ -79,12 +63,6 @@
 
     streamCoordinatorClient.startAndWait();
     janitorService.startAndWait();
-<<<<<<< HEAD
-=======
-    sizeManager.startAndWait();
-    sizeManager.initialize();
-
->>>>>>> d33188d5
     initialize();
   }
 
@@ -95,12 +73,12 @@
     streamCoordinatorClient.stopAndWait();
   }
 
-<<<<<<< HEAD
   @Override
   protected Scheduler scheduler() {
     return Scheduler.newFixedRateSchedule(0, Constants.Stream.HEARTBEAT_DELAY, TimeUnit.SECONDS);
-=======
-  /**
+  }
+
+    /**
    * Create Notification feed for stream's heartbeats, if it does not already exist.
    */
   private void createHeartbeatsFeed() throws NotificationFeedException {
@@ -117,6 +95,5 @@
     } catch (NotificationFeedException e) {
       feedManager.createFeed(streamHeartbeatsFeed);
     }
->>>>>>> d33188d5
   }
 }