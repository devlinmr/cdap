--- conflicted
+++ resolved
@@ -111,10 +111,7 @@
     this.exploreFacade = exploreFacade;
     this.exploreEnabled = cConf.getBoolean(Constants.Explore.EXPLORE_ENABLED);
 
-<<<<<<< HEAD
     this.metricsCollector = metricsCollectionService.getCollector(getMetricsContext());
-=======
-    this.metricsCollector = metricsCollectionService.getCollector(MetricsScope.SYSTEM, getMetricsContext());
     StreamMetricsCollectorFactory metricsCollectorFactory = new StreamMetricsCollectorFactory() {
       @Override
       public StreamMetricsCollector createMetricsCollector(String streamName) {
@@ -134,7 +131,6 @@
       }
     };
 
->>>>>>> 92e8a896
     this.streamWriter = new ConcurrentStreamWriter(streamCoordinator, streamAdmin, streamMetaStore, writerFactory,
                                                    cConf.getInt(Constants.Stream.WORKER_THREADS),
                                                    metricsCollectorFactory);
