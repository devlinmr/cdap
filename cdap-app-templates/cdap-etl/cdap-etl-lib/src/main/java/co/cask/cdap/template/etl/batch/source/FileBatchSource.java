/*
 * Copyright © 2015 Cask Data, Inc.
 *
 * Licensed under the Apache License, Version 2.0 (the "License"); you may not
 * use this file except in compliance with the License. You may obtain a copy of
 * the License at
 *
 * http://www.apache.org/licenses/LICENSE-2.0
 *
 * Unless required by applicable law or agreed to in writing, software
 * distributed under the License is distributed on an "AS IS" BASIS, WITHOUT
 * WARRANTIES OR CONDITIONS OF ANY KIND, either express or implied. See the
 * License for the specific language governing permissions and limitations under
 * the License.
 */

package co.cask.cdap.template.etl.batch.source;

import co.cask.cdap.api.annotation.Description;
import co.cask.cdap.api.annotation.Name;
import co.cask.cdap.api.annotation.Plugin;
import co.cask.cdap.api.common.Bytes;
import co.cask.cdap.api.data.format.StructuredRecord;
import co.cask.cdap.api.data.schema.Schema;
import co.cask.cdap.api.dataset.DatasetProperties;
import co.cask.cdap.api.dataset.lib.KeyValue;
import co.cask.cdap.api.dataset.lib.KeyValueTable;
import co.cask.cdap.api.templates.plugins.PluginConfig;
import co.cask.cdap.template.etl.api.Emitter;
import co.cask.cdap.template.etl.api.PipelineConfigurer;
import co.cask.cdap.template.etl.api.batch.BatchSource;
import co.cask.cdap.template.etl.api.batch.BatchSourceContext;
import co.cask.cdap.template.etl.common.BatchFileFilter;
import com.google.common.collect.Lists;
import com.google.gson.Gson;
import com.google.gson.reflect.TypeToken;
import org.apache.hadoop.conf.Configuration;
import org.apache.hadoop.fs.Path;
import org.apache.hadoop.io.LongWritable;
import org.apache.hadoop.mapreduce.Job;
import org.apache.hadoop.mapreduce.lib.input.CombineTextInputFormat;
import org.apache.hadoop.mapreduce.lib.input.FileInputFormat;
import org.slf4j.Logger;
import org.slf4j.LoggerFactory;

import java.lang.reflect.Type;
import java.text.SimpleDateFormat;
import java.util.ArrayList;
import java.util.Calendar;
import java.util.Date;
import java.util.List;
import java.util.Map;
import java.util.concurrent.TimeUnit;
import javax.annotation.Nullable;

/**
 * A {@link BatchSource} to use any distributed file system as a Source.
 */
@Plugin(type = "source")
@Name("FileBatchSource")
@Description("Batch source for File Systems")
public class FileBatchSource extends BatchSource<LongWritable, Object, StructuredRecord> {

  public static final String INPUT_NAME_CONFIG = "input.path.name";
  public static final String INPUT_REGEX_CONFIG = "input.path.regex";
  public static final String LAST_TIME_READ = "last.time.read";
  public static final String CUTOFF_READ_TIME = "cutoff.read.time";
  public static final String USE_TIMEFILTER = "timefilter";
  public static final Schema DEFAULT_SCHEMA = Schema.recordOf(
    "event",
    Schema.Field.of("ts", Schema.of(Schema.Type.LONG)),
    Schema.Field.of("body", Schema.of(Schema.Type.STRING))
  );

  private static final String REGEX_DESCRIPTION = "Regex to filter out filenames in the path. " +
    "To use the TimeFilter, input \"timefilter\". The TimeFilter assumes that it " +
    "is reading in files with the File log naming convention of YYYY-MM-DD-HH-mm-SS-Tag. The TimeFilter " +
    "reads in files from the previous hour if the timeTable field is left blank. So if it's currently " +
    "2015-06-16-15 (June 16th 2015, 3pm), it will read in files that contain 2015-06-16-14 in the filename. " +
    "If the field timeTable is present, then it will read files in that haven't been read yet.";
  private static final String FILESYSTEM_PROPERTIES_DESCRIPTION = "JSON of the properties needed for the " +
    "distributed file system. The formatting needs to be as follows:\n{\n\t\"<property name>\" : " +
    "\"<property value>\", ...\n}. For example, the property names needed for S3 are \"fs.s3n.awsSecretAccessKey\" " +
    "and \"fs.s3n.awsAccessKeyId\".";
  private static final String PATH_DESCRIPTION = "Path to file(s) to be read. If a directory is specified, " +
    "terminate the path name with a \'/\'.";
  private static final String TABLE_DESCRIPTION = "Name of the Table that keeps track of the last time files " +
    "were read in.";
  private static final String INPUT_FORMAT_CLASS_DESCRIPTION = "Name of the input format class, which must be a " +
<<<<<<< HEAD
    "subclass of FileInputFormat. Defaults to TextInputFormat.";
=======
    "subclass of FileInputFormat. Defaults to CombineTextInputFormat";
>>>>>>> 215a98d2
  private static final String FILESYSTEM_DESCRIPTION = "Distributed file system to read in from.";
  private static final String MAX_SPLIT_SIZE_DESCRIPTION = "Max split size for each mapper in the MapReduce Job. " +
    "Defaults to 128MB.";
  private static final Gson GSON = new Gson();
  private static final Logger LOG = LoggerFactory.getLogger(FileBatchSource.class);
  private static final Type ARRAYLIST_DATE_TYPE  = new TypeToken<ArrayList<Date>>() { }.getType();
  private static final Type MAP_STRING_STRING_TYPE = new TypeToken<Map<String, String>>() { }.getType();
  private static final int DEFAULT_SPLIT_SIZE = 134217728;

  private final FileBatchConfig config;
  private KeyValueTable table;
  private Date prevHour;
  private String datesToRead;

  public FileBatchSource(FileBatchConfig config) {
    this.config = config;
  }

  @Override
  public void configurePipeline(PipelineConfigurer pipelineConfigurer) {
    if (config.timeTable != null) {
      pipelineConfigurer.createDataset(config.timeTable, KeyValueTable.class, DatasetProperties.EMPTY);
    }
  }

  @Override
  public void prepareRun(BatchSourceContext context) throws Exception {
    //SimpleDateFormat needs to be local because it is not threadsafe
    SimpleDateFormat dateFormat = new SimpleDateFormat("yyyy-MM-dd-HH");

    //calculate date one hour ago, rounded down to the nearest hour
    prevHour = new Date(context.getLogicalStartTime() - TimeUnit.HOURS.toMillis(1));
    Calendar cal = Calendar.getInstance();
    cal.setTime(prevHour);
    cal.set(Calendar.MINUTE, 0);
    cal.set(Calendar.SECOND, 0);
    cal.set(Calendar.MILLISECOND, 0);
    prevHour = cal.getTime();

    Job job = context.getHadoopJob();
    Configuration conf = job.getConfiguration();
    if (config.fileSystemProperties != null) {
      Map<String, String> properties = GSON.fromJson(config.fileSystemProperties, MAP_STRING_STRING_TYPE);
      for (Map.Entry<String, String> entry : properties.entrySet()) {
        conf.set(entry.getKey(), entry.getValue());
      }
    }

    if (config.fileRegex != null) {
      conf.set(INPUT_REGEX_CONFIG, config.fileRegex);
    }
    conf.set(INPUT_NAME_CONFIG, config.path);

    if (config.timeTable != null) {
      table = context.getDataset(config.timeTable);
      datesToRead = Bytes.toString(table.read(LAST_TIME_READ));
      if (datesToRead == null) {
        List<Date> firstRun = Lists.newArrayList(new Date(0));
        datesToRead = GSON.toJson(firstRun, ARRAYLIST_DATE_TYPE);
      }
      List<Date> attempted = Lists.newArrayList(prevHour);
      String updatedDatesToRead = GSON.toJson(attempted, ARRAYLIST_DATE_TYPE);
      if (!updatedDatesToRead.equals(datesToRead)) {
        table.write(LAST_TIME_READ, updatedDatesToRead);
      }
      conf.set(LAST_TIME_READ, datesToRead);
    }

    conf.set(CUTOFF_READ_TIME, dateFormat.format(prevHour));
    if (config.inputFormatClass != null) {
      ClassLoader classLoader = Thread.currentThread().getContextClassLoader();
      Class<? extends FileInputFormat> classType = (Class<? extends FileInputFormat>)
        classLoader.loadClass(config.inputFormatClass);
      job.setInputFormatClass(classType);
    } else {
      job.setInputFormatClass(CombineTextInputFormat.class);
    }
    FileInputFormat.setInputPathFilter(job, BatchFileFilter.class);
    FileInputFormat.addInputPath(job, new Path(config.path));
    long maxSplitSize;
    try {
      maxSplitSize = Long.parseLong(config.maxSplitSize);
    } catch (NumberFormatException e) {
      maxSplitSize = DEFAULT_SPLIT_SIZE;
    }
    CombineTextInputFormat.setMaxInputSplitSize(job, maxSplitSize);
  }

  @Override
  public void transform(KeyValue<LongWritable, Object> input, Emitter<StructuredRecord> emitter) throws Exception {
    StructuredRecord output = StructuredRecord.builder(DEFAULT_SCHEMA)
      .set("ts", System.currentTimeMillis())
      .set("body", input.getValue().toString())
      .build();
    emitter.emit(output);
  }

  @Override
  public void onRunFinish(boolean succeeded, BatchSourceContext context) {
    if (!succeeded && table != null && USE_TIMEFILTER.equals(config.fileRegex)) {
      List<Date> existing = GSON.fromJson(Bytes.toString(table.read(LAST_TIME_READ)), ARRAYLIST_DATE_TYPE);
      List<Date> failed = GSON.fromJson(datesToRead, ARRAYLIST_DATE_TYPE);
      failed.add(prevHour);
      failed.addAll(existing);
      table.write(LAST_TIME_READ, GSON.toJson(failed, ARRAYLIST_DATE_TYPE));
    }
  }

  /**
   * Config class that contains all the properties needed for the file source.
   */
  public static class FileBatchConfig extends PluginConfig {

    @Name("fileSystem")
    @Description(FILESYSTEM_DESCRIPTION)
    private String fileSystem;

    @Name("fileSystemProperties")
    @Nullable
    @Description(FILESYSTEM_PROPERTIES_DESCRIPTION)
    private String fileSystemProperties;

    @Name("path")
    @Description(PATH_DESCRIPTION)
    private String path;

    @Name("fileRegex")
    @Nullable
    @Description(REGEX_DESCRIPTION)
    private String fileRegex;

    @Name("timeTable")
    @Nullable
    @Description(TABLE_DESCRIPTION)
    private String timeTable;

    @Name("inputFormatClass")
    @Nullable
    @Description(INPUT_FORMAT_CLASS_DESCRIPTION)
    private String inputFormatClass;

    @Name("maxSplitSize")
    @Nullable
    @Description(MAX_SPLIT_SIZE_DESCRIPTION)
    private String maxSplitSize;

    public FileBatchConfig(String fileSystem, String path, @Nullable String regex, @Nullable String timeTable,
                           @Nullable String inputFormatClass, @Nullable String fileSystemProperties,
                           @Nullable String maxSplitSize) {
      this.fileSystem = fileSystem;
      this.fileSystemProperties = fileSystemProperties;
      this.path = path;
      this.fileRegex = regex;
      this.timeTable = timeTable;
      this.inputFormatClass = inputFormatClass;
      this.maxSplitSize = maxSplitSize;
    }
  }
}<|MERGE_RESOLUTION|>--- conflicted
+++ resolved
@@ -87,11 +87,7 @@
   private static final String TABLE_DESCRIPTION = "Name of the Table that keeps track of the last time files " +
     "were read in.";
   private static final String INPUT_FORMAT_CLASS_DESCRIPTION = "Name of the input format class, which must be a " +
-<<<<<<< HEAD
-    "subclass of FileInputFormat. Defaults to TextInputFormat.";
-=======
-    "subclass of FileInputFormat. Defaults to CombineTextInputFormat";
->>>>>>> 215a98d2
+    "subclass of FileInputFormat. Defaults to CombineTextInputFormat.";
   private static final String FILESYSTEM_DESCRIPTION = "Distributed file system to read in from.";
   private static final String MAX_SPLIT_SIZE_DESCRIPTION = "Max split size for each mapper in the MapReduce Job. " +
     "Defaults to 128MB.";
