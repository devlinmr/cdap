--- conflicted
+++ resolved
@@ -111,18 +111,14 @@
   public void create(String adapterName, AdapterSpecification adapterSpec)
     throws AdapterTypeNotFoundException, BadRequestException, IOException, UnauthorizedException {
 
-    Id.AdapterType adapterType = Id.AdapterType.from(config.getNamespace(), adapterConfig.type);
+    Id.AdapterType adapterType = Id.AdapterType.from(config.getNamespace(), adapterSpec.getTemplate());
     URL url = config.resolveNamespacedURLV3(String.format("adapters/%s", adapterName));
     HttpRequest request = HttpRequest.put(url).withBody(GSON.toJson(adapterSpec)).build();
 
     HttpResponse response = restClient.execute(request, config.getAccessToken(), HttpURLConnection.HTTP_NOT_FOUND,
                                                HttpURLConnection.HTTP_BAD_REQUEST);
     if (response.getResponseCode() == HttpURLConnection.HTTP_NOT_FOUND) {
-<<<<<<< HEAD
       throw new AdapterTypeNotFoundException(adapterType);
-=======
-      throw new AdapterTypeNotFoundException(adapterSpec.getTemplate());
->>>>>>> 36084673
     } else if (response.getResponseCode() == HttpURLConnection.HTTP_BAD_REQUEST) {
       throw new BadRequestException(response.getResponseMessage());
     }
