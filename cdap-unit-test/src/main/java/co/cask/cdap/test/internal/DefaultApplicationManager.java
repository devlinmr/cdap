--- conflicted
+++ resolved
@@ -82,10 +82,7 @@
                                    ProcedureClientFactory procedureClientFactory,
                                    DiscoveryServiceClient discoveryServiceClient,
                                    TemporaryFolder tempFolder,
-<<<<<<< HEAD
                                    AppFabricClient appFabricClient,
-=======
->>>>>>> d6db0b59
                                    @Assisted("applicationId") Id.Application applicationId,
                                    @Assisted Location deployedJar) {
     this.applicationId = applicationId;
@@ -179,11 +176,6 @@
         }
 
         @Override
-        public RuntimeMetrics getMetrics() {
-          return RuntimeStats.getMapReduceMetrics(applicationId.getNamespaceId(), applicationId.getId(), jobName);
-        }
-
-        @Override
         public void waitForFinish(long timeout, TimeUnit timeoutUnit) throws TimeoutException, InterruptedException {
           programWaitForFinish(timeout, timeoutUnit, jobId);
         }
@@ -234,12 +226,8 @@
     Preconditions.checkState(runningProcesses.putIfAbsent(jobName, jobId) == null,
                              programType + " program %s is already running", jobName);
     try {
-<<<<<<< HEAD
       appFabricClient.startProgram(applicationId.getNamespaceId(), applicationId.getId(),
                                    jobName, programType, arguments);
-=======
-      appFabricClient.startProgram(applicationId.getId(), jobName, programType, arguments);
->>>>>>> d6db0b59
     } catch (Exception e) {
       runningProcesses.remove(jobName);
       throw Throwables.propagate(e);
@@ -295,20 +283,12 @@
     return new WorkflowManager() {
       @Override
       public List<ScheduleSpecification> getSchedules() {
-<<<<<<< HEAD
         return appFabricClient.getSchedules(applicationId.getNamespaceId(), applicationId.getId(), workflowName);
-=======
-        return appFabricClient.getSchedules(applicationId.getId(), workflowName);
->>>>>>> d6db0b59
       }
 
       @Override
       public List<RunRecord> getHistory() {
-<<<<<<< HEAD
         return appFabricClient.getHistory(applicationId.getNamespaceId(), applicationId.getId(), workflowName);
-=======
-        return appFabricClient.getHistory(applicationId.getId(), workflowName);
->>>>>>> d6db0b59
       }
 
       public ScheduleManager getSchedule(final String schedName) {
@@ -316,30 +296,18 @@
         return new ScheduleManager() {
           @Override
           public void suspend() {
-<<<<<<< HEAD
             appFabricClient.suspend(applicationId.getNamespaceId(), applicationId.getId(), schedName);
-=======
-            appFabricClient.suspend(applicationId.getId(), schedName);
->>>>>>> d6db0b59
           }
 
           @Override
           public void resume() {
-<<<<<<< HEAD
             appFabricClient.resume(applicationId.getNamespaceId(), applicationId.getId(), schedName);
-=======
-            appFabricClient.resume(applicationId.getId(), schedName);
->>>>>>> d6db0b59
           }
 
           @Override
           public String status(int expectedCode) {
-<<<<<<< HEAD
             return appFabricClient.scheduleStatus(applicationId.getNamespaceId(), applicationId.getId(),
                                                   schedName, expectedCode);
-=======
-            return appFabricClient.scheduleStatus(applicationId.getId(), schedName, expectedCode);
->>>>>>> d6db0b59
           }
         };
       }
@@ -367,12 +335,7 @@
   @Override
   public WorkerManager startWorker(String workerName, Map<String, String> arguments) {
     final ProgramId workerId = startProgram(workerName, arguments, ProgramType.WORKER);
-<<<<<<< HEAD
     return new DefaultWorkerManager(applicationId.getNamespaceId(), workerId, appFabricClient, this);
-=======
-    return new DefaultWorkerManager(applicationId.getNamespaceId(), workerId, appFabricClient,
-                                    discoveryServiceClient, this);
->>>>>>> d6db0b59
   }
 
   @Override
@@ -432,12 +395,8 @@
     String programName = programId.getRunnableId();
     try {
       if (runningProcesses.remove(programName, programId)) {
-<<<<<<< HEAD
         appFabricClient.stopProgram(applicationId.getNamespaceId(), applicationId.getId(),
                                     programName, programId.getRunnableType());
-=======
-        appFabricClient.stopProgram(applicationId.getId(), programName, programId.getRunnableType());
->>>>>>> d6db0b59
       }
     } catch (Exception e) {
       throw Throwables.propagate(e);
